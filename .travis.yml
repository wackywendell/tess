--- conflicted
+++ resolved
@@ -15,8 +15,4 @@
 
 script:
   - nosetests --with-doctest tess
-<<<<<<< HEAD
-  - cd docs && make doctests
-=======
-  - (cd docs && make doctest)
->>>>>>> 488732ea
+  - (cd docs && make doctest)